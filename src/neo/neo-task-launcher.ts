import { z } from 'zod';
import * as fs from 'node:fs';

type NeoTaskLauncherArgs = {
  query: string;
  context?: string;
  sinceSeq?: number;
};

interface NeoEvent {
  type: string;
  id: string;
  eventBody?: {
    type?: string;
    timestamp?: string;
    content?: string;
    is_final?: boolean;
    // Approval request fields
    id?: string; // Approval request ID (different from event ID)
    message?: string;
    buttons?: string[];
    approval_type?: string;
    source?: string;
    context?: {
      tool_call_id?: string;
      tool_name?: string;
    };
  };
}

// Global storage for the active Neo task ID to enable follow-up conversations
let activeTaskId: string | null = null;
// Pending approval request ID
let pendingApprovalId: string | null = null;
// Global message cache to track sequence numbers
let messageCache: NeoEvent[] = [];

function debugLog(message: string) {
  const logFile = process.env.MCP_LOG_FILE;
  if (!logFile) {
    return;
  }

  const timestamp = new Date().toISOString();
  const logMessage = `[${timestamp}] ${message}\n`;
  try {
    fs.appendFileSync(logFile, logMessage);
  } catch {
    // Silently ignore logging errors
  }
}

function isRelevantMessage(event: unknown): event is NeoEvent {
  if (
    !event ||
    typeof event !== 'object' ||
    event === null ||
    !('type' in event) ||
    typeof (event as Record<string, unknown>).type !== 'string' ||
    !('id' in event) ||
    typeof (event as Record<string, unknown>).id !== 'string' ||
    (event as Record<string, unknown>).type !== 'agentResponse' ||
    !('eventBody' in event) ||
    !(event as Record<string, unknown>).eventBody ||
    typeof (event as Record<string, unknown>).eventBody !== 'object' ||
    (event as Record<string, unknown>).eventBody === null ||
    !('type' in ((event as Record<string, unknown>).eventBody as Record<string, unknown>)) ||
    !('timestamp' in ((event as Record<string, unknown>).eventBody as Record<string, unknown>)) ||
    typeof ((event as Record<string, unknown>).eventBody as Record<string, unknown>).timestamp !==
      'string'
  ) {
    return false;
  }

  const eventBodyType = ((event as Record<string, unknown>).eventBody as Record<string, unknown>)
    .type;

  // Accept both assistant messages and approval requests
  return eventBodyType === 'assistant_message' || eventBodyType === 'user_approval_request';
}

async function pollTaskEvents(
  taskId: string,
  token: string,
  sinceSeq: number
): Promise<{
  messages: string[];
  hasMore: boolean;
  nextSeq: number;
}> {
  debugLog(`Starting pollTaskEvents for task ${taskId} with sinceSeq: ${sinceSeq}`);
  const startTime = Date.now();
  const maxTimeout = 60 * 1000; // 60 seconds

  while (Date.now() - startTime < maxTimeout) {
    try {
      const response = await fetch(
        `https://api.pulumi.com/api/preview/agents/pulumi/tasks/${taskId}/events?pageSize=100`,
        {
          method: 'GET',
          headers: {
            Authorization: `token ${token}`,
            'Content-Type': 'application/json'
          }
        }
      );

      if (!response.ok) {
        throw new Error(`Events API returned status ${response.status}`);
      }

      const data = await response.json();

      // Get all relevant messages
      const allMessages: NeoEvent[] =
        data.events?.filter((event: unknown): event is NeoEvent => {
          return isRelevantMessage(event);
        }) || [];

      // Sort by timestamp to ensure consistent ordering
      allMessages.sort((a, b) => {
        const timeA = a.eventBody?.timestamp || '';
        const timeB = b.eventBody?.timestamp || '';
        return timeA.localeCompare(timeB);
      });

      // Update global cache with all messages
      messageCache = allMessages;

      // Find new messages since the given sequence number
      const newMessages = allMessages.slice(sinceSeq);

      debugLog(
        `Total messages: ${allMessages.length}, since seq ${sinceSeq}: ${newMessages.length}`
      );

      // If we have ANY new messages, return them immediately
      if (newMessages.length > 0) {
        const messages: string[] = [];

        // Process messages with content (assistant messages and other relevant content)
        newMessages.forEach((event) => {
          if (event.eventBody?.content) {
            messages.push(event.eventBody.content);
          }
        });

        // Check for approval request
        const approvalRequest = newMessages.find(
          (event) => event.eventBody?.type === 'user_approval_request'
        );

        if (approvalRequest && approvalRequest.eventBody?.message) {
          // Store the approval ID from the eventBody (not the event ID)
          pendingApprovalId = approvalRequest.eventBody.id || null;
          debugLog(`Stored pending approval ID: ${pendingApprovalId}`);

          // Format approval message for user
          let approvalMessage = approvalRequest.eventBody.message;
          approvalMessage += '\n\nNeo is waiting for your approval.';
          messages.push(approvalMessage);
        }

        // Find if there's a final message or approval request
        const hasFinalMessage = newMessages.some(
          (event) =>
            event.eventBody?.is_final === true || event.eventBody?.type === 'user_approval_request'
        );

        // Next sequence is the total count of messages
        const nextSeq = allMessages.length;

        // Log details for debugging
        newMessages.forEach((event, index) => {
          const eventId = event.id;
          const eventTimestamp = event.eventBody?.timestamp;
          const isFinal = event.eventBody?.is_final;
          const isApproval = event.eventBody?.type === 'user_approval_request';
          const hasContent = !!event.eventBody?.content;
          const isAssistantMsg = event.eventBody?.type === 'assistant_message';
          const seqNum = sinceSeq + index;
          debugLog(
            `Event ${seqNum}: ${eventId}, timestamp: ${eventTimestamp}, isFinal: ${isFinal}, isApproval: ${isApproval}, hasContent: ${hasContent}, isAssistant: ${isAssistantMsg}`
          );
        });

        debugLog(`Next seq: ${nextSeq}, has final: ${hasFinalMessage}`);
        debugLog(
          `Returning ${messages.length} messages (${messages.length > 0 ? 'with content' : 'empty, but continuing polling'})`
        );

        if (messages.length > 0) {
          return {
            messages,
            hasMore: !hasFinalMessage,
            nextSeq
          };
        }
      }

      // No new messages yet, wait before polling again
      await new Promise((resolve) => setTimeout(resolve, 1000));
    } catch (error) {
      throw new Error(
        `Error polling task events: ${error instanceof Error ? error.message : 'Unknown error'}`
      );
    }
  }

  // Timeout reached - return timeout message
  debugLog('Task polling timed out after 60 seconds');
  return {
    messages: [
      `⚠️ Polling timed out after 60 seconds. Neo may still be working on your request.\n\nCheck the task status at: https://app.pulumi.com/pulumi/neo/tasks/${taskId}`
    ],
    hasMore: false,
    nextSeq: messageCache.length
  };
}

async function sendApproval(
  taskId: string,
  token: string,
  approvalId: string,
  approved: boolean
): Promise<void> {
  try {
    const response = await fetch(
      `https://api.pulumi.com/api/preview/agents/pulumi/tasks/${taskId}`,
      {
        method: 'POST',
        headers: {
          Authorization: `token ${token}`,
          'Content-Type': 'application/json'
        },
        body: JSON.stringify({
          event: {
            type: 'user_confirmation',
            timestamp: new Date().toISOString(),
            approval_request_id: approvalId,
            ok: approved
          }
        })
      }
    );

    if (!response.ok) {
      const errorText = await response.text().catch(() => 'Unknown error');
      throw new Error(`Approval API returned status ${response.status}: ${errorText}`);
    }

    debugLog(`Sent approval response: ${approved} for request ${approvalId}`);
  } catch (error) {
    throw new Error(
      `Error sending approval: ${error instanceof Error ? error.message : 'Unknown error'}`
    );
  }
}

async function sendFollowUpMessage(
  taskId: string,
  token: string,
  message: string
): Promise<{
  messages: string[];
  hasMore: boolean;
  nextSeq: number;
}> {
  try {
    // Send follow-up message to existing task
    const followUpTime = new Date().toISOString();
    const response = await fetch(
      `https://api.pulumi.com/api/preview/agents/pulumi/tasks/${taskId}`,
      {
        method: 'POST',
        headers: {
          Authorization: `token ${token}`,
          'Content-Type': 'application/json'
        },
        body: JSON.stringify({
          event: {
            type: 'user_message',
            content: message,
            timestamp: followUpTime
          }
        })
      }
    );

    if (!response.ok) {
      if (response.status === 409) {
        throw new Error('Neo is currently busy processing. Please wait and try again.');
      }
      const errorText = await response.text().catch(() => 'Unknown error');
      throw new Error(`Follow-up API returned status ${response.status}: ${errorText}`);
    }

    debugLog(`Follow-up sent to task ${taskId}, polling for response from sequence ${messageCache.length}`);

    // Poll for Neo's response (continue from current message count)
    return await pollTaskEvents(taskId, token, messageCache.length);
  } catch (error) {
    throw new Error(
      `Error sending follow-up message: ${error instanceof Error ? error.message : 'Unknown error'}`
    );
  }
}

export const neoTaskLauncherCommands = {
  'neo-task-launcher': {
    description:
<<<<<<< HEAD
      'Launch and monitor Neo tasks step by step. If the JSON result has `has_more=true`, call this tool again with `sinceSeq=next_seq`. Continue calling until `has_more=false`. If you stop calling the tool, tell the user that the task continues running in Pulumi Console. ',
=======
      'Launch a Neo task when user asks Neo to perform a task. Pulumi Neo is a purpose-built cloud infrastructure automation agent.',
>>>>>>> 91ed260e
    schema: {
      query: z.string().describe('The task query to send to Neo (what the user wants Neo to do)'),
      context: z
        .string()
        .optional()
        .describe(
          'Optional conversation context with details of work done so far. Include: 1) Summary of what the user has been working on, 2) For any files modified, provide git diff format showing the changes, 3) Textual explanation of what was changed and why. Example: "The user has been working on authentication. Files modified: src/auth.ts - Added token support: ```diff\\n- function login(user) {\\n+ function login(user, token) {\\n```\\nThis change adds token-based auth for better security."'
        ),
      sinceSeq: z
        .number()
        .optional()
        .describe('The sequence number to continue from (message count)')
    },
    handler: async (args: NeoTaskLauncherArgs) => {
      debugLog(`=== NEO TASK LAUNCHER CALLED ===`);
      debugLog(`Args received: ${JSON.stringify(args)}`);
      debugLog(`Has sinceSeq: ${!!args.sinceSeq}`);
      debugLog(`Active task ID: ${activeTaskId}`);

      const token = process.env.PULUMI_ACCESS_TOKEN;

      if (!token) {
        return {
          description: 'Missing PULUMI_ACCESS_TOKEN',
          content: [
            {
              type: 'text' as const,
              text: 'PULUMI_ACCESS_TOKEN environment variable is not set. Please set it to use the Neo task launcher.'
            }
          ],
          has_more: false
        };
      }

      if (!args.query || args.query.trim() === '') {
        return {
          description: 'Missing query parameter',
          content: [
            {
              type: 'text' as const,
              text: 'The query parameter is required and cannot be empty. Please provide what you want Neo to do.'
            }
          ],
          has_more: false
        };
      }

      try {
        // Check if this is a polling call (has sinceSeq) or new task
        if (args.sinceSeq !== undefined && activeTaskId) {
          debugLog(`Polling existing task ${activeTaskId} with sinceSeq ${args.sinceSeq}`);

          // Poll for new messages
          const result = await pollTaskEvents(activeTaskId, token, args.sinceSeq);

          const content = result.messages.map((message) => ({
            type: 'text' as const,
            text: message
          }));

          const response = {
            description: `Neo task poll - ${result.messages.length} new messages`,
            content: content,
            has_more: result.hasMore,
            next_seq: result.nextSeq
          };
          debugLog(`Returning polling response: ${JSON.stringify(response)}`);
          return response;
        }

        // Handle pending approval (user responding to approval)
        if (
          pendingApprovalId &&
          activeTaskId &&
          (args.query.toLowerCase().includes('yes') ||
            args.query.toLowerCase().includes('proceed') ||
            args.query.toLowerCase().includes('continue') ||
            args.query.toLowerCase().includes('approve'))
        ) {
          debugLog(`User approved with: "${args.query}"`);

          // Send approval
          await sendApproval(activeTaskId, token, pendingApprovalId, true);

          // Clear the approval ID since it's been processed
          const approvedId = pendingApprovalId;
          pendingApprovalId = null;
          debugLog(`Cleared pending approval ID ${approvedId} after user approval`);

          // Poll for Neo's response after approval (start from current message count)
          const pollResult = await pollTaskEvents(activeTaskId, token, messageCache.length);

          const content = [
            {
              type: 'text' as const,
              text: `Approval sent to Neo task ${activeTaskId}`
            }
          ];

          // Add each message as a separate content block
          pollResult.messages.forEach((message) => {
            content.push({
              type: 'text' as const,
              text: message
            });
          });

          return {
            description: 'Approval sent and Neo response received',
            content: content,
            has_more: pollResult.hasMore,
            next_seq: pollResult.nextSeq
          };
        }

        const requestContent =
          args.context && args.context.trim() !== ''
            ? `Conversation context:

${args.context}

User request:

${args.query}`
            : args.query;

        if (activeTaskId) {
          // Continue existing conversation as follow-up
          debugLog(`Sending follow-up to existing task ${activeTaskId}: "${args.query}"`);

          const pollResult = await sendFollowUpMessage(activeTaskId, token, requestContent);

          const content = [
            {
              type: 'text' as const,
              text: `Follow-up sent to Neo task ${activeTaskId}`
            }
          ];

          // Add each message as a separate content block
          pollResult.messages.forEach((message) => {
            content.push({
              type: 'text' as const,
              text: message
            });
          });

          return {
            description: 'Neo follow-up sent successfully',
            content: content,
            has_more: pollResult.hasMore,
            next_seq: pollResult.nextSeq
          };
        } else {
          // Create a new task (first conversation)
          const response = await fetch('https://api.pulumi.com/api/preview/agents/pulumi/tasks', {
            method: 'POST',
            headers: {
              Authorization: `token ${token}`,
              'Content-Type': 'application/json'
            },
            body: JSON.stringify({
              content: requestContent
            })
          });

          if (!response.ok) {
            const errorText = await response.text();
            return {
              description: 'API request failed',
              content: [
                {
                  type: 'text' as const,
                  text: `Failed to launch Neo task. Status: ${response.status}, Error: ${errorText}`
                }
              ],
              has_more: false
            };
          }

          const result = await response.json();
          const taskId = result.taskId;
          activeTaskId = taskId; // Store for future polling

          debugLog(`Created new task ${taskId}`);

          // Reset message cache for new task
          messageCache = [];

          // Poll for initial responses (start from sequence 0)
          const pollResult = await pollTaskEvents(taskId, token, 0);

          const content = [
            {
              type: 'text' as const,
              text: `Neo task launched at https://app.pulumi.com/pulumi/neo/tasks/${taskId}`
            }
          ];

          // Add each message as a separate content block
          pollResult.messages.forEach((message) => {
            content.push({
              type: 'text' as const,
              text: message
            });
          });

          const taskResponse = {
            description: 'Neo task launched successfully',
            content: content,
            has_more: pollResult.hasMore,
            next_seq: pollResult.nextSeq
          };
          debugLog(`Returning initial response: ${JSON.stringify(taskResponse)}`);
          return taskResponse;
        }
      } catch (error) {
        return {
          description: 'Network error',
          content: [
            {
              type: 'text' as const,
              text: `Failed to process Neo task: ${error instanceof Error ? error.message : 'Unknown error'}`
            }
          ],
          has_more: false
        };
      }
    }
  },
  'neo-reset-conversation': {
    description: 'Reset the active Neo conversation to start fresh',
    schema: {},
    handler: async () => {
      activeTaskId = null;
      pendingApprovalId = null; // Clear pending approval when resetting
      return {
        description: 'Neo conversation reset',
        content: [
          {
            type: 'text' as const,
            text: 'Neo conversation has been reset. The next "Ask Neo" request will start a new task.'
          }
        ],
        has_more: false
      };
    }
  }
};<|MERGE_RESOLUTION|>--- conflicted
+++ resolved
@@ -295,7 +295,9 @@
       throw new Error(`Follow-up API returned status ${response.status}: ${errorText}`);
     }
 
-    debugLog(`Follow-up sent to task ${taskId}, polling for response from sequence ${messageCache.length}`);
+    debugLog(
+      `Follow-up sent to task ${taskId}, polling for response from sequence ${messageCache.length}`
+    );
 
     // Poll for Neo's response (continue from current message count)
     return await pollTaskEvents(taskId, token, messageCache.length);
@@ -309,11 +311,7 @@
 export const neoTaskLauncherCommands = {
   'neo-task-launcher': {
     description:
-<<<<<<< HEAD
-      'Launch and monitor Neo tasks step by step. If the JSON result has `has_more=true`, call this tool again with `sinceSeq=next_seq`. Continue calling until `has_more=false`. If you stop calling the tool, tell the user that the task continues running in Pulumi Console. ',
-=======
-      'Launch a Neo task when user asks Neo to perform a task. Pulumi Neo is a purpose-built cloud infrastructure automation agent.',
->>>>>>> 91ed260e
+      'Launch and monitor Neo tasks step by step. Pulumi Neo is a purpose-built cloud infrastructure automation agent. If the JSON result has `has_more=true`, call this tool again with `sinceSeq=next_seq`. Continue calling until `has_more=false`. If you stop calling the tool, tell the user that the task continues running in Pulumi Console. ',
     schema: {
       query: z.string().describe('The task query to send to Neo (what the user wants Neo to do)'),
       context: z
